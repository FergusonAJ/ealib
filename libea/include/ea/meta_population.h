/* meta_population.h
 * 
 * This file is part of EALib.
 * 
 * Copyright 2012 David B. Knoester.
 * 
 * This program is free software: you can redistribute it and/or modify
 * it under the terms of the GNU General Public License as published by
 * the Free Software Foundation, either version 3 of the License, or
 * (at your option) any later version.
 * 
 * This program is distributed in the hope that it will be useful,
 * but WITHOUT ANY WARRANTY; without even the implied warranty of
 * MERCHANTABILITY or FITNESS FOR A PARTICULAR PURPOSE.  See the
 * GNU General Public License for more details.
 * 
 * You should have received a copy of the GNU General Public License
 * along with this program.  If not, see <http://www.gnu.org/licenses/>.
 */
#ifndef _EA_META_POPULATION_H_
#define _EA_META_POPULATION_H_

#include <boost/iterator/indirect_iterator.hpp>
#include <boost/serialization/nvp.hpp>
#include <boost/serialization/split_member.hpp>
#include <boost/shared_ptr.hpp>
#include <limits>

#include <ea/concepts.h>
#include <ea/ancestors.h>
#include <ea/population.h>
#include <ea/meta_data.h>
#include <ea/events.h>
#include <ea/rng.h>

namespace ealib {
    namespace generational_models {
        
        /*! Default generational model for a metapopulation EA, where all
         subpopulations are updated in lock-step.
         */
		struct meta_population : public generational_model {
			//! Apply this generational model to the meta_population EA.
			template <typename Population, typename EA>
			void operator()(Population& population, EA& ea) {
				BOOST_CONCEPT_ASSERT((PopulationConcept<Population>));
				BOOST_CONCEPT_ASSERT((EvolutionaryAlgorithmConcept<EA>));
                for(typename Population::iterator i=population.begin(); i!=population.end(); ++i) {
                    (*i)->update();
                }
            }
        };        
    }
    
    /*! Metapopulation evolutionary algorithm, where individuals in the population
     are themselves evolutionary algorithms.
     */
    template <
    typename EA,
    template <typename> class ConfigurationStrategy,
    typename GenerationalModel=generational_models::meta_population,
    template <typename> class EventHandler=event_handler,
	typename MetaData=meta_data,
	typename RandomNumberGenerator=default_rng_type>
    class meta_population {
    public:
        //! Configuration object type.
        typedef ConfigurationStrategy<meta_population> configuration_type;
        //! Type of individual held by this metapopulation.
        typedef EA individual_type;
        //! Individual pointer type.
        typedef boost::shared_ptr<individual_type> individual_ptr_type;
        //! Type of population container.
        typedef ealib::population<individual_type,individual_ptr_type> population_type;
        //! Type of the population container used by the subpopulations:
        typedef typename individual_type::population_type subpopulation_type;
        //! Type of the individual used by the subpopulations:
        typedef typename individual_type::individual_type subindividual_type;
        //! Generational model.
        typedef GenerationalModel generational_model_type;
        //! Event handler.
        typedef EventHandler<meta_population> event_handler_type;
        //! Meta-data type.
        typedef MetaData md_type;
        //! Random number generator type.
        typedef RandomNumberGenerator rng_type;        
        //! Iterator for embedded EAs.
        typedef boost::indirect_iterator<typename population_type::iterator> iterator;
        //! Const iterator for embedded EAs.
        typedef boost::indirect_iterator<typename population_type::const_iterator> const_iterator;
        //! Reverse iterator for embedded EAs.
        typedef boost::indirect_iterator<typename population_type::reverse_iterator> reverse_iterator;
        //! Const reverse iterator for embedded EAs.
        typedef boost::indirect_iterator<typename population_type::const_reverse_iterator> const_reverse_iterator;
        
        //! Construct a meta-population EA.
        meta_population() {
            BOOST_CONCEPT_ASSERT((EvolutionaryAlgorithmConcept<meta_population>));
            BOOST_CONCEPT_ASSERT((EvolutionaryAlgorithmConcept<individual_type>));
        }
        
        //! Configure this EA.
        void configure() {
            _configurator.configure(*this);
        }
 
<<<<<<< HEAD
        //! Generates the initial populations.
=======
        /*! Generates the initial population.
         
         In a meta-population EA, we define the "initial population" as the individuals
         in each subpopulation, not the subpopulations themselves.
         */
>>>>>>> 583ae7a8
        void initial_population() {
            for(iterator i=begin(); i!=end(); ++i) {
                i->initial_population();
            }
            _configurator.initial_population(*this);
        }

<<<<<<< HEAD
        //! Initialize this and all embedded EAs.
        void initialize() {
=======
        /*! Construct and initialize the entire population structure, including the
         meta-population and all subpopulations.
         */
        void initialize() {
            // if this is a new EA, population size is 0.  if we came from a checkpoint,
            // then don't build more subpopulations!
>>>>>>> 583ae7a8
            for(std::size_t i=_population.size(); i<get<META_POPULATION_SIZE>(*this); ++i) {
                individual_ptr_type p(new individual_type());
                p->configure();
                p->md() += md();
                put<RNG_SEED>(rng()(std::numeric_limits<int>::max()), *p);
                p->rng().reset(get<RNG_SEED>(*p));
                _population.push_back(p);
            }
<<<<<<< HEAD
            
=======
            // initialize everything:
>>>>>>> 583ae7a8
            for(iterator i=begin(); i!=end(); ++i) {
                i->initialize();
            }
            _configurator.initialize(*this);
        }

        //! Reset all populations.
        void reset() {
            for(iterator i=begin(); i!=end(); ++i) {
                i->reset();
            }
            _configurator.reset(*this);
        }
        
        //! Clear the population.
        void clear() {
            _population.clear();
        }
        
        //! Begin an epoch.
        void begin_epoch() {
            for(iterator i=begin(); i!=end(); ++i) {
                i->begin_epoch();
            }
            _events.record_statistics(*this);
        }
        
        //! End an epoch.
        void end_epoch() {
            for(iterator i=begin(); i!=end(); ++i) {
                i->events().end_of_epoch(*i); // don't checkpoint!
            }
            
            _events.end_of_epoch(*this); // checkpoint!
        }
        
        //! Advance this EA by one update.
        void update() {
            if(!_population.empty()) {
                _generational_model(_population, *this);
            }
            _events.end_of_update(*this);
            
            // update counter and statistics are handled *between* updates:
            _generational_model.next_update();
            _events.record_statistics(*this);
        }
        
        //! Called to build a new empty, but initialized, subpopulation.
        individual_ptr_type make_individual() {
            individual_ptr_type p(new individual_type());
            p->configure();
            p->md() += md();
            put<RNG_SEED>(rng()(std::numeric_limits<int>::max()), *p);
            p->rng().reset(get<RNG_SEED>(*p));
            p->initialize();
            return p;
        }
        
        //! Accessor for the random number generator.
        rng_type& rng() { return _rng; }
        
        //! Accessor for this EA's meta-data.
        md_type& md() { return _md; }
        
        //! Accessor for the generational model object.
        generational_model_type& generational_model() { return _generational_model; }
        
        //! Returns the current update of this EA.
        unsigned long current_update() { return _generational_model.current_update(); }

        //! Returns the event handler.
        event_handler_type& events() { return _events; }
        
        //! Returns the configuration object.
        configuration_type& configuration() { return _configurator; }        

        //! Return the population.
        population_type& population() { return _population; }
        
        //! Return the number of embedded EAs.
        std::size_t size() const { return _population.size(); }
        
        //! Return the n'th embedded EAs.
        individual_type& operator[](std::size_t n) {
            return *_population[n];
        }
        
        //! Returns a begin iterator to the embedded EAs.
        iterator begin() {
            return iterator(_population.begin());
        }
        
        //! Returns an end iterator to the embedded EAs.
        iterator end() {
            return iterator(_population.end());
        }
        
        //! Returns a begin iterator to the embedded EAs (const-qualified).
        const_iterator begin() const {
            return const_iterator(_population.begin());
        }
        
        //! Returns an end iterator to the embedded EAs (const-qualified).
        const_iterator end() const {
            return const_iterator(_population.end());
        }
        
        //! Returns a reverse begin iterator to the embedded EAs.
        reverse_iterator rbegin() {
            return reverse_iterator(_population.rbegin());
        }
        
        //! Returns a reverse end iterator to the embedded EAs.
        reverse_iterator rend() {
            return reverse_iterator(_population.rend());
        }
        
        //! Returns a reverse begin iterator to the embedded EAs (const-qualified).
        const_reverse_iterator rbegin() const {
            return const_reverse_iterator(_population.rbegin());
        }
        
        //! Returns a reverse end iterator to the embedded EAs (const-qualified).
        const_reverse_iterator rend() const {
            return const_reverse_iterator(_population.rend());
        }

    protected:
        rng_type _rng; //!< Random number generator.
        meta_data _md; //!< Meta-data for the meta-population.
        generational_model_type _generational_model; //!< Generational model instance.
        event_handler_type _events; //!< Event handler.
        configuration_type _configurator; //!< Configuration object.
        population_type _population; //!< List of EAs in this meta-population.

    private:
        friend class boost::serialization::access;
        
		template<class Archive>
		void save(Archive & ar, const unsigned int version) const {
            ar & boost::serialization::make_nvp("rng", _rng);
            ar & boost::serialization::make_nvp("meta_data", _md);
            ar & boost::serialization::make_nvp("generational_model", _generational_model);
            
            std::size_t s = size();
            ar & boost::serialization::make_nvp("meta_population_size", s);
            for(const_iterator i=begin(); i!=end(); ++i) {
                ar & boost::serialization::make_nvp("subpopulation", *i);
            }
		}
		
		template<class Archive>
		void load(Archive & ar, const unsigned int version) {
            ar & boost::serialization::make_nvp("rng", _rng);
            ar & boost::serialization::make_nvp("meta_data", _md);
            ar & boost::serialization::make_nvp("generational_model", _generational_model);

            std::size_t s;
            ar & boost::serialization::make_nvp("meta_population_size", s);
            for(std::size_t i=0; i<s; ++i) {
                individual_ptr_type p(new individual_type());
                ar & boost::serialization::make_nvp("subpopulation", *p);
                _population.push_back(p);
            }
		}
		BOOST_SERIALIZATION_SPLIT_MEMBER();
    };
    
}

#endif<|MERGE_RESOLUTION|>--- conflicted
+++ resolved
@@ -104,15 +104,11 @@
             _configurator.configure(*this);
         }
  
-<<<<<<< HEAD
-        //! Generates the initial populations.
-=======
         /*! Generates the initial population.
          
          In a meta-population EA, we define the "initial population" as the individuals
          in each subpopulation, not the subpopulations themselves.
          */
->>>>>>> 583ae7a8
         void initial_population() {
             for(iterator i=begin(); i!=end(); ++i) {
                 i->initial_population();
@@ -120,17 +116,12 @@
             _configurator.initial_population(*this);
         }
 
-<<<<<<< HEAD
-        //! Initialize this and all embedded EAs.
-        void initialize() {
-=======
         /*! Construct and initialize the entire population structure, including the
          meta-population and all subpopulations.
          */
         void initialize() {
             // if this is a new EA, population size is 0.  if we came from a checkpoint,
             // then don't build more subpopulations!
->>>>>>> 583ae7a8
             for(std::size_t i=_population.size(); i<get<META_POPULATION_SIZE>(*this); ++i) {
                 individual_ptr_type p(new individual_type());
                 p->configure();
@@ -139,11 +130,7 @@
                 p->rng().reset(get<RNG_SEED>(*p));
                 _population.push_back(p);
             }
-<<<<<<< HEAD
-            
-=======
             // initialize everything:
->>>>>>> 583ae7a8
             for(iterator i=begin(); i!=end(); ++i) {
                 i->initialize();
             }
