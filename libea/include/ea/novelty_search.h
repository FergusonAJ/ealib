/* novelty_search.h
 * 
 * This file is part of EALib.
 * 
 * Copyright 2012 David B. Knoester, Randal S. Olson.
 * 
 * This program is free software: you can redistribute it and/or modify
 * it under the terms of the GNU General Public License as published by
 * the Free Software Foundation, either version 3 of the License, or
 * (at your option) any later version.
 * 
 * This program is distributed in the hope that it will be useful,
 * but WITHOUT ANY WARRANTY; without even the implied warranty of
 * MERCHANTABILITY or FITNESS FOR A PARTICULAR PURPOSE.  See the
 * GNU General Public License for more details.
 * 
 * You should have received a copy of the GNU General Public License
 * along with this program.  If not, see <http://www.gnu.org/licenses/>.
 */
#ifndef _EA_NOVELTY_SEARCH_H_
#define _EA_NOVELTY_SEARCH_H_


#include <boost/serialization/nvp.hpp>
#include <boost/shared_ptr.hpp>

#include <ea/evolutionary_algorithm.h>
#include <ea/attributes.h>
#include <ea/concepts.h>
#include <ea/generational_models/synchronous.h>
#include <ea/individual.h>
#include <ea/fitness_function.h>
#include <ea/initialization.h>
#include <ea/interface.h>
#include <ea/meta_data.h>
#include <ea/mutation.h>
#include <ea/population.h>
#include <ea/recombination.h>
#include <ea/events.h>
#include <ea/rng.h>
#include <vector>

namespace ea {
    
    /*! Definition of an individual for novelty search.
     
     This class extends the standard individual by adding objective, novelty, 
     and novelty point member variables.
	 */
	template <typename Representation, typename FitnessType, typename Attributes>
	class novelty_individual : public individual <Representation, FitnessType, Attributes> {
	public:
        typedef Representation representation_type;
		typedef FitnessType fitness_type;
        typedef Attributes attr_type;
        typedef individual<representation_type, fitness_type, attr_type> base_type;
        typedef novelty_individual<representation_type, fitness_type, attr_type> individual_type;
		
		//! Constructor.
		novelty_individual() : base_type() {
		}
        
		//! Constructor that builds a novelty individual from a representation.
		novelty_individual(const representation_type& r) : base_type(r) {
		}
        
        //! Copy constructor.
        novelty_individual(const novelty_individual& that) : base_type(that) {
            _objective_fitness = that._objective_fitness;
            _novelty_fitness = that._novelty_fitness;
            _novelty_point = that._novelty_point;
        }
        
        //! Assignment operator.
        novelty_individual& operator=(const novelty_individual& that) {
            if(this != &that) {
                base_type::operator=(that);
                _objective_fitness = that._objective_fitness;
                _novelty_fitness = that._novelty_fitness;
                _novelty_point = that._novelty_point;
            }
            return *this;
        }
        
        //! Destructor.
        virtual ~novelty_individual() {
        }
        
        //! Retrieve this individual's objective fitness.
		fitness_type& objective_fitness() { return _objective_fitness; }
        
        //! Retrieve this individual's novelty fitness.
		fitness_type& novelty_fitness() { return _novelty_fitness; }
        
        //! Retrieve this individual's novelty point.
        std::vector<double>& novelty_point() { return _novelty_point; }
		
        //! Retrieve this individual's fitness (const-qualified).
		const fitness_type& objective_fitness() const { return _objective_fitness; }
        
        //! Retrieve this individual's fitness (const-qualified).
		const fitness_type& novelty_fitness() const { return _novelty_fitness; }
        
	protected:
        fitness_type _objective_fitness; //!< This individual's objective fitness.
        fitness_type _novelty_fitness; //!< This individual's novelty fitness.
        std::vector<double> _novelty_point; //!< This individual's location in phenotype space.
        
	private:
		friend class boost::serialization::access;
        template <class Archive>
        void serialize(Archive& ar, const unsigned int version) { 
            ar & boost::serialization::make_nvp("base_individual", boost::serialization::base_object<base_type>(*this));
            ar & boost::serialization::make_nvp("objective_fitness", _objective_fitness);
            ar & boost::serialization::make_nvp("novelty_fitness", _novelty_fitness);
            ar & boost::serialization::make_nvp("novelty_point", _novelty_point);
		}
	};
    
    
    /*! Novelty search evolutionary algorithm.
     
     TODO: Explain how NS works, provide cite to paper.
     */
    template <
	typename Representation,
	typename MutationOperator,
	typename FitnessFunction,
    typename NoveltyMetric,
	typename RecombinationOperator=recombination::two_point_crossover,
	typename GenerationalModel=generational_models::synchronous< >,
	typename Initializer=initialization::complete_population<initialization::random_individual>,
    template <typename> class IndividualAttrs=individual_attributes,
    template <typename,typename,typename> class Individual=novelty_individual,
	template <typename,typename> class Population=population,
	template <typename> class EventHandler=event_handler,
	typename MetaData=meta_data,
	typename RandomNumberGenerator=ea::default_rng_type>
	class novelty_search {
    public:
        //! This evolutionary_algorithm's type.
        typedef novelty_search<Representation, MutationOperator, FitnessFunction, NoveltyMetric,
        RecombinationOperator, GenerationalModel, Initializer, IndividualAttrs,
        Individual, Population, EventHandler, MetaData, RandomNumberGenerator
        > ea_type;
        
        //! Representation type.
        typedef Representation representation_type;
        //! Fitness function type.
        typedef FitnessFunction fitness_function_type;
        //! Fitness type.
        typedef typename fitness_function_type::fitness_type fitness_type;
        //! Novelty metric.
        typedef NoveltyMetric novelty_metric_type;
        //! Attributes attached to individuals.
        typedef IndividualAttrs<ea_type> individual_attr_type;
        //! Individual type.
        typedef Individual<representation_type,fitness_type,individual_attr_type> individual_type;
        //! Individual pointer type.
        typedef boost::shared_ptr<individual_type> individual_ptr_type;
        //! Mutation operator type.
        typedef MutationOperator mutation_operator_type;
        //! Crossover operator type.
        typedef RecombinationOperator recombination_operator_type;
        //! Generational model type.
        typedef GenerationalModel generational_model_type;
        //! Population type.
        typedef Population<individual_type, individual_ptr_type> population_type;
        //! Value type stored in population.
        typedef typename population_type::value_type population_entry_type;
        //! Meta-data type.
        typedef MetaData md_type;
        //! Population initializer type.
        typedef Initializer initializer_type;
        //! Random number generator type.
        typedef RandomNumberGenerator rng_type;
        //! Event handler.
        typedef EventHandler<ea_type> event_handler_type;
        
        //! Default constructor.
        novelty_search() {
        }
        
        //! Initialize this EA.
        void initialize() {
            _fitness_function.initialize(*this);
        }
        
        //! Advance the epoch of this EA by n updates.
        void advance_epoch(std::size_t n) {
            calculate_fitness(_population.begin(), _population.end(), *this);
            relativize_fitness(_population.begin(), _population.end(), *this);
            for( ; n>0; --n) {
                update();
            }
            _events.record_statistics(*this);
            _events.end_of_epoch(*this);
        }
        
        //! Advance this EA by one update.
        void update() {
            _events.record_statistics(*this);
            _generational_model(_population, *this);
            _generational_model.next_update();
            _events.end_of_update(*this);
        }
        
        //! Retrieve the current update number.
        unsigned long current_update() {
            return _generational_model.current_update();
        }
        
        //! Calculate fitness (non-stochastic).
        void evaluate_fitness(individual_type& indi) {
            indi.fitness().nullify();
            indi.novelty_point().clear();
            indi.objective_fitness() = _fitness_function(indi, *this);
        }
        
        //! Calculate fitness (stochastic).
        void evaluate_fitness(individual_type& indi, rng_type& rng) {
            indi.fitness().nullify();
            indi.novelty_point().clear();
            indi.objective_fitness() = _fitness_function(indi, rng, *this);
        }

        //! Relativize fitness values of individuals in the range [f,l).
        template <typename ForwardIterator>
        void relativize(ForwardIterator f, ForwardIterator l) {
            
            int archive_add_count = 0;
            double fitness_sum = 0.0;
            
            for(ForwardIterator i=f; i!=l; ++i) {
                std::vector<double> nearest_neighbors(_archive.size() + std::distance(f, l));
                
                for(ForwardIterator j=f; j!=l; ++j) {
                    if (i != j) {
                        nearest_neighbors.push_back(algorithm::vdist(ind(i, *this).novelty_point().begin(),
                                                                     ind(i, *this).novelty_point().end(),
                                                                     ind(j, *this).novelty_point().begin(),
                                                                     ind(j, *this).novelty_point().end()));
                    }
                }
                
                for(typename population_type::iterator j=_archive.begin(); j!=_archive.end(); ++j) {
                    nearest_neighbors.push_back(algorithm::vdist(ind(i, *this).novelty_point().begin(),
                                                                 ind(i, *this).novelty_point().end(),
                                                                 ind(j, *this).novelty_point().begin(),
                                                                 ind(j, *this).novelty_point().end()));
                }
                
                // sort novelty distances ascending
                std::sort(nearest_neighbors.begin(), nearest_neighbors.end());
                
                ind(i, *this).novelty_fitness() = algorithm::vmean(nearest_neighbors.begin(),
                                                                   nearest_neighbors.begin() + get<NOVELTY_NEIGHBORHOOD_SIZE>(*this),
                                                                   0.0);
<<<<<<< HEAD
                                
=======
                
                // disallow objective fitness reassignment
                if ( !(ind(i, *this).objective_fitness() > 0.0) )
                {
                    ind(i, *this).objective_fitness() = ind(i, *this).fitness();
                }
                
                // reassign novelty fitness to fitness so novelty is used in GA selection
                ind(i, *this).fitness() = ind(i, *this).novelty_fitness();
                
>>>>>>> 007ca2e7
                // keep a running sum of the novelty fitness
                fitness_sum += ind(i, *this).novelty_fitness();
                
                // add highly novel individuals to the archive
                if(ind(i, *this).novelty_fitness() > get<NOVELTY_THRESHOLD>(*this)) {
                    _archive.append(i);
                    ++archive_add_count;
                }
                
                // maintain list of objectively fittest individuals discovered thus far
                // list is sorted descending by objective fitness
                if (_fittest.size() < get<NOVELTY_FITTEST_SIZE>(*this)) {
                    _fittest.append(i);
                }
                else {
                    bool inserted = false;
                    bool already_in = false;
                    population_type new_fittest;
                    
                    for (ForwardIterator j = _fittest.begin(), end = _fittest.end(); j != end; ++j) {
                        
                        if (!inserted && ind(i, *this).objective_fitness() > ind(j, *this).objective_fitness()) {
                            
                            new_fittest.append(i);
                            inserted = true;
                        }
                        
                        if (i == j) {
                            already_in = true;
                        }
                        
                        new_fittest.append(j);
                    }
                    
                    if (inserted && !already_in) {
                        new_fittest.pop_back();
                        std::swap(_fittest, new_fittest);
                    }
                }
            }
            
            // adjust the archive threshold, if necessary
            if(archive_add_count > 3) {
                scale<NOVELTY_THRESHOLD>(1.1, *this);
            } else if(archive_add_count == 0) {
                scale<NOVELTY_THRESHOLD>(0.9, *this);
            }
            
            // if all novelty fitnesses are 0.0, reset all of them to 1.0 so selection doesn't break
            if (fitness_sum == 0.0) {
                for(ForwardIterator i=f; i!=l; ++i) {
                    ind(i, *this).fitness() = 1.0;
                }
            }
        }
        
        //! Retrieve the random number generator.
        rng_type& rng() { return _rng; }
        
        //! Retrieve the population.
        population_type& population() { return _population; }
        
        //! Retrieve the archive of novel individuals.
        population_type& archive() { return _archive; }
        
        //! Retrieve the list of objectively fittest individuals.
        population_type& fittest() { return _fittest; }
        
        //! Retrieve this EA's meta-data.
        md_type& md() { return _md; }
        
        //! Retrieve the fitness function.
        fitness_function_type& fitness_function() { return _fitness_function; }
        
        //! Retrieve the generational model object.
        generational_model_type& generational_model() { return _generational_model; }
        
        //! Retrieve the event handler.
        event_handler_type& events() { return _events; }
        
    protected:
        rng_type _rng;                                  //!< Random number generator.
        fitness_function_type _fitness_function;        //!< Fitness function object.
        population_type _population;                    //!< Population instance.
        md_type _md;                                    //!< Meta-data for this evolutionary algorithm instance.
        generational_model_type _generational_model;    //!< Generational model instance.
        event_handler_type _events;                     //!< Event handler.
        population_type _archive;                       //!< Archive of novel individuals.
        population_type _fittest;                       //!< List of objectively fittest individuals.
        
    private:
        friend class boost::serialization::access;
        template<class Archive>
        void serialize(Archive & ar, const unsigned int version) {
            ar & boost::serialization::make_nvp("rng", _rng);
            ar & boost::serialization::make_nvp("fitness_function", _fitness_function);
            ar & boost::serialization::make_nvp("population", _population);
            ar & boost::serialization::make_nvp("archive", _archive);
            ar & boost::serialization::make_nvp("generational_model", _generational_model);
            ar & boost::serialization::make_nvp("meta_data", _md);
        }
    };
    
} // ea

#endif<|MERGE_RESOLUTION|>--- conflicted
+++ resolved
@@ -256,20 +256,10 @@
                 ind(i, *this).novelty_fitness() = algorithm::vmean(nearest_neighbors.begin(),
                                                                    nearest_neighbors.begin() + get<NOVELTY_NEIGHBORHOOD_SIZE>(*this),
                                                                    0.0);
-<<<<<<< HEAD
-                                
-=======
-                
-                // disallow objective fitness reassignment
-                if ( !(ind(i, *this).objective_fitness() > 0.0) )
-                {
-                    ind(i, *this).objective_fitness() = ind(i, *this).fitness();
-                }
-                
+
                 // reassign novelty fitness to fitness so novelty is used in GA selection
                 ind(i, *this).fitness() = ind(i, *this).novelty_fitness();
-                
->>>>>>> 007ca2e7
+
                 // keep a running sum of the novelty fitness
                 fitness_sum += ind(i, *this).novelty_fitness();
                 
