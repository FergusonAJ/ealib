--- conflicted
+++ resolved
@@ -67,11 +67,6 @@
             bool operator()(typename EA::individual_ptr_type x, typename EA::individual_ptr_type y) {
                 return get<MDType>(*x) < get<MDType>(*y);
             }
-<<<<<<< HEAD
-            
-//            EA& _ea; //!< Reference to the EA in which the individuals to be compared reside.
-=======
->>>>>>> 2fe0381f
         };
         
         //! Compare individuals based on the natural order of their i'th objective.
