/* digital_evolution.h 
 * 
 * This file is part of EALib.
 * 
 * Copyright 2012 David B. Knoester, Heather J. Goldsby.
 * 
 * This program is free software: you can redistribute it and/or modify
 * it under the terms of the GNU General Public License as published by
 * the Free Software Foundation, either version 3 of the License, or
 * (at your option) any later version.
 * 
 * This program is distributed in the hope that it will be useful,
 * but WITHOUT ANY WARRANTY; without even the implied warranty of
 * MERCHANTABILITY or FITNESS FOR A PARTICULAR PURPOSE.  See the
 * GNU General Public License for more details.
 * 
 * You should have received a copy of the GNU General Public License
 * along with this program.  If not, see <http://www.gnu.org/licenses/>.
 */

#ifndef _EA_DIGITAL_EVOLUTION_H_
#define _EA_DIGITAL_EVOLUTION_H_

#include <boost/serialization/nvp.hpp>
#include <boost/shared_ptr.hpp>

#include <ea/concepts.h>
#include <ea/configuration.h>
#include <ea/digital_evolution/events.h>
#include <ea/digital_evolution/ancestors.h>
#include <ea/digital_evolution/hardware.h>
#include <ea/digital_evolution/isa.h>
#include <ea/digital_evolution/organism.h>
#include <ea/digital_evolution/schedulers.h>
#include <ea/digital_evolution/replication.h>
#include <ea/digital_evolution/well_mixed.h>
#include <ea/digital_evolution/task_library.h>
#include <ea/ancestors.h>
#include <ea/interface.h>
#include <ea/meta_data.h>
#include <ea/mutation.h>
#include <ea/population.h>
#include <ea/recombination.h>
#include <ea/rng.h>


<<<<<<< HEAD
namespace ea {
        
    /*! Initialization method that generates a complete population.
     */
    template <typename IndividualGenerator>
    struct alife_population {
        template <typename EA>
        void operator()(EA& ea) {
            typename EA::population_type ancestral;
            typename EA::individual_type a = typename EA::individual_type();
            a.name() = next<INDIVIDUAL_COUNT>(ea);
            a.generation() = -1.0;
            a.update() = ea.current_update();
            ancestral.append(make_population_entry(a,ea));
            
            IndividualGenerator ig;
            ea.population().clear();
            generate_individuals_n(ea.population(), ig, get<INITIAL_POPULATION_SIZE>(ea), ea);
            
            for(typename EA::population_type::iterator i=ea.population().begin(); i!=ea.population().end(); ++i) {
                ea.events().inheritance(ancestral,ind(i,ea),ea);
                ea.env().insert(*i);
                ind(i,ea).priority() = 1.0;
            }
        }
    };
    

    /*! Alife event handler.
     */
    template <typename EA>
	struct alife_event_handler : event_handler<EA> {
        //! Called when an individual performs a task.
        boost::signal<void(typename EA::individual_type&, // individual
                           typename EA::tasklib_type::task_ptr_type, // task pointer
                           double, // amount of resource consumed
                           EA&)> task_performed;

        //! Called when an individual is "born" (immediately after it is placed in the population).
        boost::signal<void(typename EA::individual_type&, // individual
                           EA&)> birth;

        //! Called when an individual "dies" or is replaced.
        boost::signal<void(typename EA::individual_type&, // individual
                           EA&)> death;
    };


    template <typename EA>
    struct task_performed_event : event {
        task_performed_event(EA& ea) {
            conn = ea.events().task_performed.connect(boost::bind(&task_performed_event::operator(), this, _1, _2, _3, _4));
        }
        virtual ~task_performed_event() { }
        virtual void operator()(typename EA::individual_type&, // individual
                                typename EA::tasklib_type::task_ptr_type, // task pointer
                                double r, // resources consumed
                                EA&) = 0;
    };
    
    template <typename EA>
    struct birth_event : event {
        birth_event(EA& ea) {
            conn = ea.events().birth.connect(boost::bind(&birth_event::operator(), this, _1, _2));
        }
        virtual ~birth_event() { }
        virtual void operator()(typename EA::individual_type&, // individual
                                EA&) = 0;
    };
    
    template <typename EA>
    struct death_event : event {
        death_event(EA& ea) {
            conn = ea.events().death.connect(boost::bind(&death_event::operator(), this, _1, _2));
        }
        virtual ~death_event() { }
        virtual void operator()(typename EA::individual_type&, // individual
                                EA&) = 0;
    };
=======
namespace ea {    
>>>>>>> 3853dfb9
    
    /*! Artificial life top-level evolutionary algorithm.
     
     The key difference between artificial life and standard evolutionary algorithms
     is that individuals here are scheduled for execution, as opposed to having
     their fitness evaluated.  This means that each individual is "visited" more
     than once during each generation, and in fact, the traditional (EA) fitness
     is a function of both the individual's behavior and the population in which
     it lives.  Moreover, replication in an artificial life system is driven 
     by the individual, instead of externally (e.g., by a generational model).
     
     A final complicating factor is that individuals in artificial life interact
     through an "environment."  Such environments are typically responsible for
     handling topology, resource gradients, etc.
     
     While these differences *could* be incorporated into a traditional evolutionary
     algorithm, this could not be done without bastardizing many of the concepts
     that are typically found in an EA.  Thus, the digital_evolution class found
     here.
     
     In general, the design of this class is based on concepts from the Avida 
     platform for digital evolution~\cite{ofria2004}.
     
     In order to preserve as much compatibility between EA and AL components,
     the "organisms" in AL are referred to as "individuals."
     */
	template <
    template <typename> class ConfigurationStrategy,
    template <typename> class Environment=well_mixed,
    typename ReplacementStrategy=first_neighbor,
    template <typename> class Scheduler=weighted_round_robin,
    template <typename> class TaskLibrary=task_library,
    typename Hardware=hardware,
    template <typename> class InstructionSetArchitecture=isa,
	typename MutationOperator=mutation::per_site<mutation::uniform_integer>,
    template <typename> class Individual=organism,
	template <typename, typename> class Population=population,
	template <typename> class EventHandler=alife_event_handler,
	typename MetaData=meta_data,
	typename RandomNumberGenerator=ea::default_rng_type>
    class digital_evolution {
    public:
        //! Configuration object type.
        typedef ConfigurationStrategy<digital_evolution> configuration_type;
        //! Hardware type.
        typedef Hardware hardware_type;
        //! Representation type.
        typedef typename hardware_type::representation_type representation_type;
        //! Scheduler type.
        typedef Scheduler<digital_evolution> scheduler_type;
        //! Scheduler fitness type.
        typedef typename scheduler_type::priority_type priority_type;
        //! Individual type.
        typedef Individual<digital_evolution> individual_type;
        //! Individual pointer type.
        typedef boost::shared_ptr<individual_type> individual_ptr_type;
        //! ISA type.
        typedef InstructionSetArchitecture<digital_evolution> isa_type;
        //! Replacment strategy type.
        typedef ReplacementStrategy replacement_type;
        //! Environment type.
        typedef Environment<digital_evolution> environment_type;
        //! Task library type.
        typedef TaskLibrary<digital_evolution> tasklib_type;
        //! Mutation operator type.
        typedef MutationOperator mutation_operator_type;
        //! Population type.
        typedef Population<individual_type, individual_ptr_type> population_type;
        //! Value type stored in population.
        typedef typename population_type::value_type population_entry_type;
        //! Meta-data type.
        typedef MetaData md_type;
        //! Random number generator type.
        typedef RandomNumberGenerator rng_type;
        //! Event handler.
        typedef EventHandler<digital_evolution> event_handler_type;
        
        //! Default constructor.
        digital_evolution() {
            _configurator.construct(*this);
        }
        
                
        //! Initialize this EA.
        void initialize() {
            _env.initialize(*this);
            _scheduler.initialize(*this);
            _isa.initialize(*this);
            _configurator.initialize(*this);
        } 
        
        //! Generates the initial population.
        void generate_initial_population() {
            _configurator.initial_population(*this);
        }

        //! Advance the epoch of this EA by n updates.
        void advance_epoch(std::size_t n) {
            for( ; n>0; --n) {
                update();
            }
            _events.record_statistics(*this);
            _events.end_of_epoch(*this);
        }
        
        //! Advance this EA by one update.
        void update() {
            _events.record_statistics(*this);
            _scheduler(_population, *this);
            _scheduler.next_update();
            _events.end_of_update(*this);
        }
        
        //! Build an individual from the given representation.
        individual_ptr_type make_individual(const representation_type& r) {
            individual_ptr_type p(new individual_type(r));
            return p;
        }
        
        //! Append individual x to the population and environment.
        void append(individual_ptr_type p) {
            _population.insert(_population.end(), p);
            _env.append(p);
        }
        
        //! Append the range of individuals [f,l) to the population and environment.
        template <typename ForwardIterator>
        void append(ForwardIterator f, ForwardIterator l) {
            _population.insert(_population.end(), f, l);
            _env.append(f, l);
        }
        
        //! (Re-)Place an offspring in the population, if possible.
        void replace(individual_ptr_type parent, individual_ptr_type offspring) {
            replacement_type r;
            std::pair<typename environment_type::iterator, bool> l=r(parent, *this);
            
            if(l.second) {
                _env.replace(l.first, offspring, *this);
                offspring->priority() = parent->priority();
                _population.insert(_population.end(), offspring);
                _events.birth(*offspring, *this);
            }
        }
        
        //! Reset this EA.
        void reset() {
            _configurator.reset(*this);
        }
        
        //! Returns the current update of this EA.
        unsigned long current_update() {
            return _scheduler.current_update();
        }
        
        //! Accessor for the random number generator.
        rng_type& rng() { return _rng; }
        
        //! Accessor for the population model object.
        population_type& population() { return _population; }
        
        //! Retrieves this AL's meta-data.
        md_type& md() { return _md; }
        
        //! Retrieves this AL's environment.
        environment_type& env() { return _env; }
        
        //! Retrieves this AL's event handler.
        event_handler_type& events() { return _events; }
        
        //! Retrieves this AL's instruction set architecture.
        isa_type& isa() { return _isa; }
        
        //! Retrieves this AL's task library.
        tasklib_type& tasklib() { return _tasklib; }
        
        //! Retrieves this AL's scheduler.
        scheduler_type& scheduler() { return _scheduler; }
        
    protected:
        rng_type _rng; //!< Random number generator.
        environment_type _env; //!< Environment object.
        scheduler_type _scheduler; //!< Scheduler instance.
        population_type _population; //!< Population instance.
        md_type _md; //!< Meta-data for this evolutionary algorithm instance.
        event_handler_type _events; //!< Event handler.
        isa_type _isa; //!< Instruction set architecture.
        tasklib_type _tasklib; //!< Task library.
        configuration_type _configurator; //!< Configuration object.

    private:
        friend class boost::serialization::access;
        template<class Archive>
        void serialize(Archive & ar, const unsigned int version) {
            ar & boost::serialization::make_nvp("rng", _rng);
            ar & boost::serialization::make_nvp("environment", _env);
            ar & boost::serialization::make_nvp("population", _population);
            ar & boost::serialization::make_nvp("meta_data", _md);
        }
    };

} // ea

#endif<|MERGE_RESOLUTION|>--- conflicted
+++ resolved
@@ -44,89 +44,8 @@
 #include <ea/rng.h>
 
 
-<<<<<<< HEAD
-namespace ea {
-        
-    /*! Initialization method that generates a complete population.
-     */
-    template <typename IndividualGenerator>
-    struct alife_population {
-        template <typename EA>
-        void operator()(EA& ea) {
-            typename EA::population_type ancestral;
-            typename EA::individual_type a = typename EA::individual_type();
-            a.name() = next<INDIVIDUAL_COUNT>(ea);
-            a.generation() = -1.0;
-            a.update() = ea.current_update();
-            ancestral.append(make_population_entry(a,ea));
-            
-            IndividualGenerator ig;
-            ea.population().clear();
-            generate_individuals_n(ea.population(), ig, get<INITIAL_POPULATION_SIZE>(ea), ea);
-            
-            for(typename EA::population_type::iterator i=ea.population().begin(); i!=ea.population().end(); ++i) {
-                ea.events().inheritance(ancestral,ind(i,ea),ea);
-                ea.env().insert(*i);
-                ind(i,ea).priority() = 1.0;
-            }
-        }
-    };
-    
-
-    /*! Alife event handler.
-     */
-    template <typename EA>
-	struct alife_event_handler : event_handler<EA> {
-        //! Called when an individual performs a task.
-        boost::signal<void(typename EA::individual_type&, // individual
-                           typename EA::tasklib_type::task_ptr_type, // task pointer
-                           double, // amount of resource consumed
-                           EA&)> task_performed;
-
-        //! Called when an individual is "born" (immediately after it is placed in the population).
-        boost::signal<void(typename EA::individual_type&, // individual
-                           EA&)> birth;
-
-        //! Called when an individual "dies" or is replaced.
-        boost::signal<void(typename EA::individual_type&, // individual
-                           EA&)> death;
-    };
-
-
-    template <typename EA>
-    struct task_performed_event : event {
-        task_performed_event(EA& ea) {
-            conn = ea.events().task_performed.connect(boost::bind(&task_performed_event::operator(), this, _1, _2, _3, _4));
-        }
-        virtual ~task_performed_event() { }
-        virtual void operator()(typename EA::individual_type&, // individual
-                                typename EA::tasklib_type::task_ptr_type, // task pointer
-                                double r, // resources consumed
-                                EA&) = 0;
-    };
-    
-    template <typename EA>
-    struct birth_event : event {
-        birth_event(EA& ea) {
-            conn = ea.events().birth.connect(boost::bind(&birth_event::operator(), this, _1, _2));
-        }
-        virtual ~birth_event() { }
-        virtual void operator()(typename EA::individual_type&, // individual
-                                EA&) = 0;
-    };
-    
-    template <typename EA>
-    struct death_event : event {
-        death_event(EA& ea) {
-            conn = ea.events().death.connect(boost::bind(&death_event::operator(), this, _1, _2));
-        }
-        virtual ~death_event() { }
-        virtual void operator()(typename EA::individual_type&, // individual
-                                EA&) = 0;
-    };
-=======
+
 namespace ea {    
->>>>>>> 3853dfb9
     
     /*! Artificial life top-level evolutionary algorithm.
      
